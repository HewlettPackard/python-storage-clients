--- conflicted
+++ resolved
@@ -1,9 +1,5 @@
 [tox]
-<<<<<<< HEAD
-envlist = py{36,37,38}, storeserv, storeonce3
-=======
 envlist = py36, py37, py38, storeserv, storeonce3
->>>>>>> 3d2e11dc
 
 [testenv:storeserv]
 docker = storeserv:latest
