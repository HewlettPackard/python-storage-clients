#!/usr/bin/env python3
# -*- coding: utf-8 -*-

#   (C) Copyright 2017-2020 Hewlett Packard Enterprise Development LP
#
#   Licensed under the Apache License, Version 2.0 (the "License"); you may
#   not use this file except in compliance with the License. You may obtain
#   a copy of the License at
#
#       http://www.apache.org/licenses/LICENSE-2.0
#
#   Unless required by applicable law or agreed to in writing, software
#   distributed under the License is distributed on an "AS IS" BASIS, WITHOUT
#   WARRANTIES OR CONDITIONS OF ANY KIND, either express or implied. See the
#   License for the specific language governing permissions and limitations
#   under the License.

"""
.. moduleauthor:: Ivan Smirnov <ivan.smirnov@hpe.com>, HPE Pointnext DACH & Russia
"""

# pylint: disable=redefined-outer-name
# ^^^ this

import os

import pytest
import requests

import hpestorapi


@pytest.fixture
def port():
    """
    Returns 3PAR WSAPI network port number
    """
<<<<<<< HEAD
    return os.environ.get('STORESERV_8008_TCP', 8008)
=======
    return os.environ.get('STORESERV_8008_TCP', '8008')
>>>>>>> 25c13431

def test_exception_connection_error(port):
    """
    ConnectionError exception raising test.
    Wrong network address, firewall or rest api connection limit ...
    """
    array = hpestorapi.StoreServ('wrong-address', 'user', 'password', ssl=False, port=port)
    with pytest.raises(requests.exceptions.ConnectionError):
        array.open()

def test_exception_auth_error(port):
    """
    AuthError exception raising text.
    Wrong user or password.
    """
    array = hpestorapi.StoreServ('localhost', 'user', 'wrong-password', ssl=False, port=port)
    with pytest.raises(hpestorapi.storeserv.AuthError):
        array.open()

def test_get(port):
    """
    GET request
    """
    with hpestorapi.StoreServ('localhost', '3paradm', '3pardata', ssl=False, port=port) as array:
        array.open()
        status, _ = array.get('system')
        assert status == 200

def test_post(port):
    """
    POST request
    """
    with hpestorapi.StoreServ('localhost', '3paradm', '3pardata', ssl=False, port=port) as array:
        array.open()
        status, _ = array.post('hosts', {'name': 'RestApiTestHost', 'persona': 5})
        assert status == 201


if __name__ == '__main__':
    pass<|MERGE_RESOLUTION|>--- conflicted
+++ resolved
@@ -35,11 +35,7 @@
     """
     Returns 3PAR WSAPI network port number
     """
-<<<<<<< HEAD
-    return os.environ.get('STORESERV_8008_TCP', 8008)
-=======
     return os.environ.get('STORESERV_8008_TCP', '8008')
->>>>>>> 25c13431
 
 def test_exception_connection_error(port):
     """
