--- conflicted
+++ resolved
@@ -28,9 +28,6 @@
 if __name__ == "__main__":
     pass
 
-<<<<<<< HEAD
-LOG = logging.getLogger('hpestorapi.base').addHandler(logging.NullHandler)
-=======
 logging.getLogger('hpestorapi').addHandler(logging.NullHandler())
 LOG = logging.getLogger('hpestorapi')
 
@@ -44,7 +41,6 @@
         LOG.debug(f'{func.__name__}({params})')
         return func(*args, **kwargs)
     return wrapper
->>>>>>> ba17359c
 
 
 class BaseDevice(ABC):
