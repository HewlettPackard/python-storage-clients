#!/usr/bin/env python3
# -*- coding: utf-8 -*-

#   (C) Copyright 2017-2020 Hewlett Packard Enterprise Development LP
#
#   Licensed under the Apache License, Version 2.0 (the "License"); you may
#   not use this file except in compliance with the License. You may obtain
#   a copy of the License at
#
#       http://www.apache.org/licenses/LICENSE-2.0
#
#   Unless required by applicable law or agreed to in writing, software
#   distributed under the License is distributed on an "AS IS" BASIS, WITHOUT
#   WARRANTIES OR CONDITIONS OF ANY KIND, either express or implied. See the
#   License for the specific language governing permissions and limitations
#   under the License.

"""Module with HPE StoreOnce Gen3 disk backup device."""

import copy
import logging
from os.path import join, normpath
import warnings
from xml.etree import ElementTree as ETree

import requests
from requests.packages.urllib3.exceptions import InsecureRequestWarning

from .storeonce3_utils import load_cookie, save_cookie
from .base import BaseDevice

if __name__ == "__main__":
    pass

LOG = logging.getLogger('hpestorapi.storeonce')


class StoreOnceG3(BaseDevice):
    """HPE StoreOnce Gen 3 disk backup device implementation class."""

    def __init__(self, address, user, password, cookie_dir=None, port=443):
        """
        HPE StoreOnceG3 constructor.

        :param str address: Hostname or IP address of HPE StoreOnce disk
            backup device.
        :param str user: Username for HPE StoreOnce disk backup device.
        :param str password: Password for HPE StoreOnce disk backup device.
        :param str cookie_dir: (optional) Directory for authentication cookies.
        :param int port: (optional) Custom port number for StoreOnce device.
        :return: None.
        """
        super().__init__()

        self._address = address
        self._user = user
        self._password = password
        self._cookie_dir = cookie_dir
        self._port = port

    @property
    def cookie_path(self):
        """
        Generate cookie file path.

        :rtype: str
        :return: Cookie file path
        """
        if not hasattr(self, '_cookie_path'):
            directory = self._cookie_dir or '.'
            filename = f'{self._address}.cookie'
            self._cookie_path = normpath(join(directory, filename))

        return self._cookie_path

    def _get_cookie_auth(self):
        if not hasattr(self, '_cookie_auth'):
            return requests.cookies.RequestsCookieJar()

        return self._cookie_auth

    def _set_cookie_auth(self, cookie=None):
        if cookie is not None:
            self._cookie_auth = cookie

    cookie_auth = property(_get_cookie_auth, _set_cookie_auth)

    @property
    def _base_url(self):
        """
        Generate static part of URL.

        :rtype: str
        :return: Static part of URL
        """
        return f'https://{self._address}:{self._port}'

    def __del__(self):
        if len(self.cookie_auth):
            save_cookie(self.cookie_path, self.cookie_auth)

    def __str__(self):
        class_name = self.__class__.__name__
        return f'<class hpestorapi.{class_name}(address={self._address})>'

    def query(self, url, method, **kwargs):
        """Perform HTTP request to HPE 3PAR StoreOnce Gen3 device."""
        # Filter allowed kwargs to option dict
        allowed = ['params',
                   'data',
                   'auth',
                   'cert',
                   'headers',
                   'cookies']
        option = dict()
        for key in kwargs:
            if key in allowed:
                option[key] = copy.deepcopy(kwargs[key])

        # Add standard headers for all requests
        headers_default = {'Accept': 'text/xml',
<<<<<<< HEAD
                           'Content-Type': 'text/xml'}
=======
                           'Content-Type': 'application/x-www-form-urlencoded'}
>>>>>>> 25c13431
        if 'headers' in option.keys():
            headers_default.update(option['headers'])
        option['headers'] = headers_default
        LOG.debug('headers=', option['headers'])

        # Add auth cookie for all requests
        if 'cookies' not in option.keys():
            option['cookies'] = requests.cookies.RequestsCookieJar()
        option['cookies'].update(self.cookie_auth)

        # By default SSL cert checking is disabled
        certcheck = kwargs.get('verify', False)

        # Set connection and read timeout (if not set by user)
        timeout = kwargs.pop('timeout', self.timeout)

        namespace = kwargs.pop('namespace', 'storeonceservices')

        # Prepare request
        path = '%s/%s/%s/' % (self._base_url, namespace.strip('/'),
                              f'{url}'.strip('/'))
        session = requests.Session()
        request = requests.Request(method, path, **option)
        prepped = session.prepare_request(request)
        resp = requests.Response()
        LOG.debug('%s("%s", timeouts=%s)', method, path, timeout)
        LOG.debug('cookies=%s', option['cookies'])

        # Perform request
        with warnings.catch_warnings():
            warnings.filterwarnings('ignore', category=InsecureRequestWarning)
            try:
                resp = session.send(prepped, verify=certcheck,
                                    timeout=timeout)
                deltafmt = '%d.%d sec' % (resp.elapsed.seconds,
                                          resp.elapsed.microseconds // 1000)
            except Exception as error:
                LOG.fatal(error)
                raise error

        LOG.debug('StoreOnce return status %s, delay %s',
                  resp.status_code,
                  deltafmt)

        # Check Rest service response
        if resp.status_code == requests.codes.unauthorized:
            # Replay last query
            if self._is_expired(resp):
                if self.open(use_cookie_file=False):
                    return self.query(url, method, **kwargs)
        else:
            LOG.warning('resp.url=%s', resp.url)
            LOG.warning('resp.content=%s', resp.content)
            LOG.warning('resp.reason=%s', resp.reason)

        return resp

    def get(self, url, **kwargs):
        """
        Make a HTTP GET request to HPE StoreOnce disk backup device.

        Use this method to get information about objects.

        :param str url: URL address. The static part of URL address is generated
            automatically. Example of valid URL: 'cluster' or
            'cluster/servicesets'. All available URLs and requests result are
            described in "HPE StoreOnce 3.18.2 REST API developer Guide".
        :param RequestsCookieJar filter: (optional) Filter cookies, that were
            generated by method :meth:`StoreOnceG3.filter`
        :param int timeout: (optional) Number of seconds that Rest API client
            waits for a response from the Rest server before generating a
            timeout exception. Default value: :attr:`StoreOnceG3.timeout`.
        :rtype: (int, string)
        :return: Tuple with HTTP status code and xml string with the request
            result. For example: (200, '<xml> ... </xml>').
        """
        filter = kwargs.get('filter', False)
        if filter:
            url = '%s?%s' % (url.strip('/'), filter)

        resp = self.query(url, 'GET', **kwargs)
        return (resp.status_code, resp.content.decode('utf-8'))

    def post(self, url, **kwargs):
        """
        Make a HTTP POST request to HPE StoreOnce disk backup device.

        Use this method to create new objects.

        :param str url: URL address. Base static part of URL address is
            generated automatically. Example of valid url: 'cluster' or
            'cluster/servicesets'. All available URLs and requests result are
            described in "HPE StoreOnce 3.18.2 REST API developer Guide".
        :param int timeout: (optional) Number of seconds that Rest API client
            waits for a response from the Rest server before generating a
            timeout exception. Default value: :attr:`StoreOnceG3.timeout`.
        :rtype: (int, string)
        :return: Tuple with HTTP status code and xml string with request
            result. For example: (200, '<xml> ... </xml>').
        """
        resp = self.query(url, 'POST', **kwargs)
        return (resp.status_code, resp.content.decode('utf-8'))

    def put(self, url, **kwargs):
        """
        Make a HTTP PUT request to HPE Storeonce disk backup device.

        Method used to update objects.

        :param str url: URL address. The static part of URL address is generated
            automatically. Example of valid URL: 'cluster' or
            'cluster/servicesets'. All available url's and requests result
            are described in "HPE StoreOnce 3.18.2 REST API developer Guide"
        :param int timeout: (optional) Number of seconds that Rest API client
            waits for a response from the Rest server before generating a
            timeout exception. Default value: :attr:`StoreOnceG3.timeout`.
        :rtype: (int, string)
        :return: Tuple with HTTP status code and xml string with request
            result. For example: (200, '<xml> ... </xml>').
        """
        resp = self.query(url, 'PUT', **kwargs)
        return (resp.status_code, resp.content.decode('utf-8'))

    def delete(self, url, **kwargs):
        """
        Make a HTTP DELETE request to HPE Storeonce disk backup device.

        Use this method to delete objects.

        :param str url: URL address. Base part of url address is generated
            automatically and you should not care about it. Example of valid
            url: 'cluster' or 'cluster/servicesets'. All available url's
            and requests result are described in "HPE StoreOnce 3.18.2 REST
            API developer Guide"
        :param int timeout: (optional) Number of seconds that Rest API client
            waits for a response from the Rest server before generating a
            timeout exception. Default value: :attr:`StoreOnceG3.timeout`.
        :rtype: (int, string)
        :return: Tuple with HTTP status code and xml string with request
            result. For example: (200, '<xml> ... </xml>').
        """
        resp = self.query(url, 'DELETE', **kwargs)
        return (resp.status_code, resp.content.decode('utf-8'))

    def open(self, use_cookie_file=True):
        """
        Open new Rest API session for HPE StoreOnce disk backup device.

        Call it prior any other requests. Call :meth:`StoreOnceG3.close` if
            you do not plan to use a session anymore.

        :param bool use_cookie_file: (optional) Try to load authentication
            cookie from cookie file.

        :return: None
        """
        if use_cookie_file:
            self.cookie_auth = load_cookie(self.cookie_path)
            if len(self.cookie_auth):
                return True

        resp = self.query('/cluster', 'GET', auth=(self._user, self._password))
        if resp.status_code == requests.codes.ok:
            self._cookie_auth = resp.cookies
            LOG.debug('Authentification success')
            return True

        LOG.fatal('Cant authentificate on storeonce appliance')
        return False

    def _is_expired(self, request):
        page = ETree.fromstring(request.content)
        msg = page.find('./errors/error/message')
        if msg is not None:
            if 'Your session has expired.' in msg.text:
                LOG.debug('Session has expired.')
                return True

        LOG.warning('Session has not expired')
        return False

    def filter(self, url, parameters, **kwargs):
        """
        Get cookies for query with filtering.

        :param str url: Filter URL address.
        :rtype: requests.cookies.RequestsCookieJar()
        :return: Filtering cookie
        """
        resp = self.query(url, 'POST', data=parameters, **kwargs)
        if resp.status_code == requests.codes.no_content:
            return resp.cookies

        LOG.critical('Cannot get filter cookie. Wrong device answer.')
        return None

    def __enter__(self):
        return self

    def __exit__(self, exc_type, exc_val, exc_tb):
        pass


class Iterator:
    def __init__(self, device, url, items, filter=None):
        self.device = device
        self.url = url
        self.items = items
        self.filter = filter

        # Data page content
        self.page = None

        # Current element index on the data page
        self.index = 0

        # Is there any pages after current
        self.last = True

    def __next__(self):
        if self.page is None:
            # Request first data page
            resp = self.device.query(self.url, 'GET', cookies=self.cookies)
        else:
            self.index += 1

            # Return item from current data page
            if len(self.page) > self.index:
                return self.page[self.index]

            # Request next data page
            if not self.last:
                resp = self.device.query(self.url,
                                         'GET',
                                         cookies=self.cookies,
                                         params={'list': 'next',
                                                 'count': 1000}
                                         )
                self.index = 0
            else:
                LOG.debug('It was last page. Iteration stopped.')
                raise StopIteration

        xmldoc = ETree.fromstring(resp.content)

        # Save waypoint cookies for paginated answers
        hasnext = xmldoc.find('./properties/nextPageAvailable')
        if hasnext is not None:
            # Multipage request
            if hasnext.text == 'true':
                self.cookies = resp.cookies
                self.last = False
            elif hasnext.text == 'false':
                # Last page reached
                self.last = True
            else:
                LOG.fatal('Unknown value in multipage answer '
                          'nextPageAvailable=%s', hasnext.text)

        # Parse device response
        self.page = []
        for item in xmldoc.findall(self.items):
            self.page.append(ETree.tostring(item, method="xml").decode('utf-8'))

        # There aren't items with requested tag
        if not self.page:
            LOG.warning('Cannot find requested tags in server response. '
                        'Tag: "%s"', self.items)
            raise StopIteration

        # Return first item from current data page
        return self.page[0]

    def __iter__(self):
        return self

    def _get_cookies(self):
        if not hasattr(self, '_cookies'):
            return self.filter or requests.cookies.RequestsCookieJar()

        return self._cookies

    def _set_cookies(self, cookie):
        filter = self.filter or requests.cookies.RequestsCookieJar()
        self._cookies = requests.cookies.merge_cookies(filter, cookie)
        return self._cookies

    cookies = property(_get_cookies, _set_cookies)<|MERGE_RESOLUTION|>--- conflicted
+++ resolved
@@ -119,11 +119,7 @@
 
         # Add standard headers for all requests
         headers_default = {'Accept': 'text/xml',
-<<<<<<< HEAD
-                           'Content-Type': 'text/xml'}
-=======
                            'Content-Type': 'application/x-www-form-urlencoded'}
->>>>>>> 25c13431
         if 'headers' in option.keys():
             headers_default.update(option['headers'])
         option['headers'] = headers_default
